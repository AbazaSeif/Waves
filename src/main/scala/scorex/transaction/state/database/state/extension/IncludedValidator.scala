package scorex.transaction.state.database.state.extension

<<<<<<< HEAD
import scorex.settings.ChainParameters
import scorex.transaction.state.database.blockchain.StoredState
=======
import scorex.transaction.ValidationError.{CustomValidationError, StateValidationError}
>>>>>>> ad2c5619
import scorex.transaction.state.database.state.storage.StateStorageI
import scorex.transaction.{PaymentTransaction, Transaction, ValidationError}

class IncludedValidator(storage: StateStorageI, requirePaymentUniqueId: Long) extends Validator {


<<<<<<< HEAD
  override def isValid(storedState: StoredState, tx: Transaction, height: Int): Boolean = tx match {
    case tx: PaymentTransaction if tx.timestamp < settings.requirePaymentUniqueId => true
    case tx: Transaction => storage.included(tx.id, None).isEmpty
=======
  override def validate(tx: Transaction, height: Int): Either[StateValidationError, Transaction] = tx match {
    case tx: PaymentTransaction if tx.timestamp < requirePaymentUniqueId => Right(tx)
    case tx: Transaction => if (storage.included(tx.id, None).isEmpty) Right(tx)
    else Left(StateValidationError(s"Transaction(except for some cases of PaymentTransaction) cannot be duplicated"))
>>>>>>> ad2c5619
  }


  override def process(storedState: StoredState, tx: Transaction, blockTs: Long, height: Int): Unit = {
    storage.putTransaction(tx, height)
  }
}<|MERGE_RESOLUTION|>--- conflicted
+++ resolved
@@ -1,31 +1,22 @@
 package scorex.transaction.state.database.state.extension
 
-<<<<<<< HEAD
 import scorex.settings.ChainParameters
 import scorex.transaction.state.database.blockchain.StoredState
-=======
 import scorex.transaction.ValidationError.{CustomValidationError, StateValidationError}
->>>>>>> ad2c5619
 import scorex.transaction.state.database.state.storage.StateStorageI
 import scorex.transaction.{PaymentTransaction, Transaction, ValidationError}
 
 class IncludedValidator(storage: StateStorageI, requirePaymentUniqueId: Long) extends Validator {
 
 
-<<<<<<< HEAD
-  override def isValid(storedState: StoredState, tx: Transaction, height: Int): Boolean = tx match {
-    case tx: PaymentTransaction if tx.timestamp < settings.requirePaymentUniqueId => true
-    case tx: Transaction => storage.included(tx.id, None).isEmpty
-=======
-  override def validate(tx: Transaction, height: Int): Either[StateValidationError, Transaction] = tx match {
+  override def validate(storedState: StoredState, tx: Transaction, height: Int): Either[StateValidationError, Transaction] = tx match {
     case tx: PaymentTransaction if tx.timestamp < requirePaymentUniqueId => Right(tx)
     case tx: Transaction => if (storage.included(tx.id, None).isEmpty) Right(tx)
     else Left(StateValidationError(s"Transaction(except for some cases of PaymentTransaction) cannot be duplicated"))
->>>>>>> ad2c5619
   }
 
 
-  override def process(storedState: StoredState, tx: Transaction, blockTs: Long, height: Int): Unit = {
+  override def process(tx: Transaction, blockTs: Long, height: Int): Unit = {
     storage.putTransaction(tx, height)
   }
 }