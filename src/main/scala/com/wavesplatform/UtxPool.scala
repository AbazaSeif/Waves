package com.wavesplatform

import java.util.concurrent.ConcurrentHashMap

import cats.Monoid
import com.google.common.cache.CacheBuilder
import com.wavesplatform.network._
import com.wavesplatform.settings.{FunctionalitySettings, UtxSettings}
import com.wavesplatform.state2.diffs.TransactionDiffer
import com.wavesplatform.state2.reader.{CompositeStateReader, StateReader}
import com.wavesplatform.state2.{ByteStr, Diff}
import io.netty.channel.Channel
import io.netty.channel.group.ChannelGroup
import scorex.consensus.TransactionsOrdering
import scorex.transaction.ValidationError.{AlreadyInThePool, GenericError}
import scorex.transaction.{FeeCalculator, Transaction, ValidationError}
import scorex.utils.{ScorexLogging, Time}

import scala.collection.JavaConverters._
import scala.concurrent.duration._
import scala.util.{Left, Right}


class UtxPool(
    allChannels: ChannelGroup,
    time: Time,
    stateReader: StateReader,
    feeCalculator: FeeCalculator,
    fs: FunctionalitySettings,
    utxSettings: UtxSettings) extends ScorexLogging {

  private val transactions = new ConcurrentHashMap[ByteStr, Transaction]
  private lazy val knownTransactions = CacheBuilder.newBuilder()
    .maximumSize(utxSettings.maxSize * 2)
    .build[ByteStr, Either[ValidationError, Transaction]]()

  private def removeExpired(currentTs: Long): Unit =
    transactions.entrySet().removeIf(tx => (currentTs - tx.getValue.timestamp).millis > utxSettings.maxTransactionAge)

  def putIfNew(tx: Transaction, source: Option[Channel] = None): Either[ValidationError, Transaction] =
    if (transactions.size >= utxSettings.maxSize) {
      Left(GenericError("Transaction pool size limit is reached"))
    } else knownTransactions.get(tx.id, () => {
      val validationResult = for {
        _ <- feeCalculator.enoughFee(tx)
        _ <- TransactionDiffer.apply(fs, time.correctedTime(), stateReader.height)(stateReader, tx)
        _ = transactions.putIfAbsent(tx.id, tx)
        _ = allChannels.broadcast(RawBytes(TransactionMessageSpec.messageCode, tx.bytes), source)
      } yield tx

      validationResult
  })

  def removeAll(tx: Traversable[Transaction]): Unit = {
    removeExpired(time.correctedTime())
    tx.view.map(_.id).foreach { id =>
      knownTransactions.invalidate(id)
      transactions.remove(id)
    }
  }

  def all(): Seq[Transaction] = transactions.values.asScala.toSeq.sorted(TransactionsOrdering.InUTXPool)

  def packUnconfirmed(): Seq[Transaction] = {
    val currentTs = time.correctedTime()
    removeExpired(currentTs)
    val differ = TransactionDiffer.apply(fs, currentTs, stateReader.height) _
    val (invalidTxs, validTxs, _) = transactions.asScala
      .values.toSeq
      .sorted(TransactionsOrdering.InUTXPool)
      .foldLeft((Seq.empty[ByteStr], Seq.empty[Transaction], Monoid[Diff].empty)) {
        case ((invalid, valid, diff), tx) if valid.size < 100 =>
          differ(new CompositeStateReader(stateReader, diff.asBlockDiff), tx) match {
            case Right(newDiff) =>
              (invalid, tx +: valid, Monoid.combine(diff, newDiff))
            case Left(e) =>
              log.debug(s"Removing invalid transaction ${tx.id} from UTX: $e")
              (tx.id +: invalid, valid, diff)
          }
        case (r, _) => r
      }

    invalidTxs.foreach(transactions.remove)
    validTxs.sorted(TransactionsOrdering.InBlock)
  }
<<<<<<< HEAD

  def putIfNew(tx: Transaction, source: Option[Channel] = None): Either[ValidationError, Transaction] = {
    removeExpired(time.correctedTime())

    lazy val transactionInPool = AlreadyInThePool(tx.id)
    for {
      _ <- Either.cond(transactions.size < utxSettings.maxSize, (), GenericError("Transaction pool size limit is reached"))
      _ <- Either.cond(!transactions.contains(tx.id), (), transactionInPool)
      _ <- feeCalculator.enoughFee(tx)
      _ <- TransactionDiffer.apply(fs, time.correctedTime(), stateReader.height)(stateReader, tx)
      _ <- Either.cond(Option(transactions.putIfAbsent(tx.id, tx)).isEmpty, (), transactionInPool)
    } yield {
      allChannels.broadcast(RawBytes(TransactionMessageSpec.messageCode, tx.bytes), source)
      tx
    }
  }

  def remove(tx: Transaction): Unit = transactions.remove(tx.id)

  def all(): Seq[Transaction] = transactions.values.asScala.toSeq.sorted(TransactionsOrdering.InUTXPool)

  private def removeExpired(currentTs: Long): Unit =
    transactions.entrySet().removeIf(tx => (currentTs - tx.getValue.timestamp).millis > utxSettings.maxTransactionAge)

  def packUnconfirmed(): Seq[Transaction] = {
    val currentTs = time.correctedTime()
    removeExpired(currentTs)
    collectValidTransactions(currentTs)
  }
=======
>>>>>>> a4188a85
}<|MERGE_RESOLUTION|>--- conflicted
+++ resolved
@@ -83,36 +83,4 @@
     invalidTxs.foreach(transactions.remove)
     validTxs.sorted(TransactionsOrdering.InBlock)
   }
-<<<<<<< HEAD
-
-  def putIfNew(tx: Transaction, source: Option[Channel] = None): Either[ValidationError, Transaction] = {
-    removeExpired(time.correctedTime())
-
-    lazy val transactionInPool = AlreadyInThePool(tx.id)
-    for {
-      _ <- Either.cond(transactions.size < utxSettings.maxSize, (), GenericError("Transaction pool size limit is reached"))
-      _ <- Either.cond(!transactions.contains(tx.id), (), transactionInPool)
-      _ <- feeCalculator.enoughFee(tx)
-      _ <- TransactionDiffer.apply(fs, time.correctedTime(), stateReader.height)(stateReader, tx)
-      _ <- Either.cond(Option(transactions.putIfAbsent(tx.id, tx)).isEmpty, (), transactionInPool)
-    } yield {
-      allChannels.broadcast(RawBytes(TransactionMessageSpec.messageCode, tx.bytes), source)
-      tx
-    }
-  }
-
-  def remove(tx: Transaction): Unit = transactions.remove(tx.id)
-
-  def all(): Seq[Transaction] = transactions.values.asScala.toSeq.sorted(TransactionsOrdering.InUTXPool)
-
-  private def removeExpired(currentTs: Long): Unit =
-    transactions.entrySet().removeIf(tx => (currentTs - tx.getValue.timestamp).millis > utxSettings.maxTransactionAge)
-
-  def packUnconfirmed(): Seq[Transaction] = {
-    val currentTs = time.correctedTime()
-    removeExpired(currentTs)
-    collectValidTransactions(currentTs)
-  }
-=======
->>>>>>> a4188a85
 }