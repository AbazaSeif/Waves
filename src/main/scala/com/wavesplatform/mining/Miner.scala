package com.wavesplatform.mining

import java.util.concurrent.atomic.AtomicBoolean

import com.wavesplatform.features.{BlockchainFeatures, FeatureProvider, BlockchainFeatureStatus}
import com.wavesplatform.metrics.{BlockStats, Instrumented}
import com.wavesplatform.metrics.HistogramExt
import com.wavesplatform.network._
import com.wavesplatform.settings.WavesSettings
import com.wavesplatform.state2._
import com.wavesplatform.state2.reader.StateReader
import com.wavesplatform.{Coordinator, UtxPool}
import io.netty.channel.group.ChannelGroup
import kamon.Kamon
import kamon.metric.instrument
import monix.eval.Task
import monix.execution._
import monix.execution.cancelables.{CompositeCancelable, SerialCancelable}
import monix.execution.schedulers.SchedulerService
import scorex.account.{Address, PrivateKeyAccount}
import scorex.block.Block._
import scorex.block.{Block, MicroBlock}
import scorex.consensus.nxt.NxtLikeConsensusBlockData
import scorex.transaction.PoSCalc._
import scorex.transaction.ValidationError.GenericError
import scorex.transaction._
import scorex.utils.{ScorexLogging, Time}
import scorex.wallet.Wallet

import scala.collection.mutable.{Map => MMap}
import scala.concurrent.Await
import scala.concurrent.duration._

trait Miner {
  def scheduleMining(): Unit
}

trait MinerDebugInfo {
  def collectNextBlockGenerationTimes: List[(Address, Long)]
}

class MinerImpl(
                   allChannels: ChannelGroup,
                   blockchainReadiness: AtomicBoolean,
                   blockchainUpdater: BlockchainUpdater,
                   checkpoint: CheckpointService,
                   history: NgHistory,
                   featureProvider: FeatureProvider,
                   stateReader: StateReader,
                   settings: WavesSettings,
                   timeService: Time,
                   utx: UtxPool,
                   wallet: Wallet) extends Miner with MinerDebugInfo with ScorexLogging with Instrumented {

  import Miner._

  private implicit val scheduler: SchedulerService = Scheduler.fixedPool(name = "miner-pool", poolSize = 2, reporter = com.wavesplatform.utils.UncaughtExceptionsToLogReporter)

  private lazy val minerSettings = settings.minerSettings
  private lazy val minMicroBlockDurationMills = minerSettings.minMicroBlockAge.toMillis
  private lazy val blockchainSettings = settings.blockchainSettings
  private lazy val processBlock = Coordinator.processSingleBlock(checkpoint, history, blockchainUpdater, timeService, stateReader, utx, blockchainReadiness, settings, featureProvider) _

  private val scheduledAttempts = SerialCancelable()
  private val microBlockAttempt = SerialCancelable()

  private val blockBuildTimeStats = Kamon.metrics.histogram("pack-and-forge-block-time", instrument.Time.Milliseconds)
  private val microBlockBuildTimeStats = Kamon.metrics.histogram("forge-microblock-time", instrument.Time.Milliseconds)

  private val nextBlockGenerationTimes: MMap[Address, Long] = MMap.empty

  def collectNextBlockGenerationTimes: List[(Address, Long)] = Await.result(Task.now(nextBlockGenerationTimes.toList).runAsync, Duration.Inf)

  private def checkAge(parentHeight: Int, parentTimestamp: Long): Either[String, Unit] =
    Either.cond(parentHeight == 1, (), (timeService.correctedTime() - parentTimestamp).millis)
      .left.flatMap(blockAge => Either.cond(blockAge <= minerSettings.intervalAfterLastBlockThenGenerationIsAllowed, (),
      s"BlockChain is too old (last block timestamp is $parentTimestamp generated $blockAge ago)"
    ))

<<<<<<< HEAD
  private def ngEnabled : Boolean = featureProvider.featureActivationHeight(BlockchainFeatures.NG.id).exists(history.height > _ + 1)

  private def generateOneBlockTask(version: Int, account: PrivateKeyAccount, parentHeight: Int,
                                   greatGrandParent: Option[Block], balance: Long)(delay: FiniteDuration): Task[Either[String, Block]] = Task {
    // should take last block right at the time of mining since microblocks might have been added
    val referencedBlockInfo = history.bestLastBlockInfo(System.currentTimeMillis() - minMicroBlockDurationMills).get
    val pc = allChannels.size()
    lazy val currentTime = timeService.correctedTime()
    lazy val h = calcHit(referencedBlockInfo.consensus, account)
    lazy val t = calcTarget(referencedBlockInfo.timestamp, referencedBlockInfo.consensus.baseTarget, currentTime, balance)
    measureSuccessful(blockBuildTimeStats, for {
      _ <- Either.cond(pc >= minerSettings.quorum, (), s"Quorum not available ($pc/${minerSettings.quorum}, not forging block with ${account.address}")
      _ <- Either.cond(h < t, (), s"${System.currentTimeMillis()}: Hit $h was NOT less than target $t, not forging block with ${account.address}")
      _ = log.debug(s"Forging with ${account.address}, H $h < T $t, balance $balance, prev block ${referencedBlockInfo.blockId}")
      _ = log.debug(s"Previous block ID ${referencedBlockInfo.blockId} at $parentHeight with target ${referencedBlockInfo.consensus.baseTarget}")
      block <- {
        val avgBlockDelay = blockchainSettings.genesisSettings.averageBlockDelay
        val btg = calcBaseTarget(avgBlockDelay, parentHeight, referencedBlockInfo.consensus.baseTarget, referencedBlockInfo.timestamp, greatGrandParent.map(_.timestamp), currentTime)
        val gs = calcGeneratorSignature(referencedBlockInfo.consensus, account)
        val consensusData = NxtLikeConsensusBlockData(btg, ByteStr(gs))
        val sortInBlock = history.height() <= blockchainSettings.functionalitySettings.dontRequireSortedTransactionsAfter
        val txAmount = if (ngEnabled) minerSettings.maxTransactionsInKeyBlock else ClassicAmountOfTxsInBlock
        val unconfirmed = utx.packUnconfirmed(txAmount, sortInBlock)

        log.debug(s"Adding ${unconfirmed.size} unconfirmed transaction(s) to new block")

        (if(version > 2){
          Block.buildAndSignV3(currentTime, referencedBlockInfo.blockId, consensusData, unconfirmed, account,
            settings.featuresSettings.supported
              .filter(featureProvider.featureStatus(_, parentHeight) == BlockchainFeatureStatus.Undefined)
              .toSet.intersect(BlockchainFeatures.implemented))
        } else {
          Block.buildAndSign(version.toByte, currentTime, referencedBlockInfo.blockId, consensusData, unconfirmed, account)
        }).left.map(l => l.err)
      }
    } yield block)
=======
  private def ngEnabled: Boolean = featureProvider.featureActivationHeight(BlockchainFeatures.NG.id).exists(history.height > _ + 1)

  private def generateOneBlockTask(account: PrivateKeyAccount, balance: Long)(delay: FiniteDuration): Task[Either[String, Block]] = Task {
    history.read { implicit l =>
      // should take last block right at the time of mining since microblocks might have been added
      val height = history.height()
      val version = if (height <= blockchainSettings.functionalitySettings.blockVersion3After) PlainBlockVersion else NgBlockVersion
      val lastBlock = history.lastBlock.get
      val greatGrandParentTimestamp = history.parent(lastBlock, 2).map(_.timestamp)
      val referencedBlockInfo = history.bestLastBlockInfo(System.currentTimeMillis() - minMicroBlockDurationMills).get
      val pc = allChannels.size()
      lazy val currentTime = timeService.correctedTime()
      lazy val h = calcHit(referencedBlockInfo.consensus, account)
      lazy val t = calcTarget(referencedBlockInfo.timestamp, referencedBlockInfo.consensus.baseTarget, currentTime, balance)
      measureSuccessful(blockBuildTimeStats, for {
        _ <- Either.cond(pc >= minerSettings.quorum, (), s"Quorum not available ($pc/${minerSettings.quorum}, not forging block with ${account.address}")
        _ <- Either.cond(h < t, (), s"${System.currentTimeMillis()}: Hit $h was NOT less than target $t, not forging block with ${account.address}")
        _ = log.debug(s"Forging with ${account.address}, H $h < T $t, balance $balance, prev block ${referencedBlockInfo.blockId}")
        _ = log.debug(s"Previous block ID ${referencedBlockInfo.blockId} at $height with target ${referencedBlockInfo.consensus.baseTarget}")
        block <- {
          val avgBlockDelay = blockchainSettings.genesisSettings.averageBlockDelay
          val btg = calcBaseTarget(avgBlockDelay, height, referencedBlockInfo.consensus.baseTarget, referencedBlockInfo.timestamp, greatGrandParentTimestamp, currentTime)
          val gs = calcGeneratorSignature(referencedBlockInfo.consensus, account)
          val consensusData = NxtLikeConsensusBlockData(btg, ByteStr(gs))
          val sortInBlock = history.height() <= blockchainSettings.functionalitySettings.dontRequireSortedTransactionsAfter
          val txAmount = if (ngEnabled) minerSettings.maxTransactionsInKeyBlock else ClassicAmountOfTxsInBlock
          val unconfirmed = utx.packUnconfirmed(txAmount, sortInBlock)

          val features = if(version > 2) settings.featuresSettings.supported
            .filter(featureProvider.featureStatus(_, height) == BlockchainFeatureStatus.Undefined)
            .toSet.intersect(BlockchainFeatures.implemented) else Set.empty[Short]

          log.debug(s"Adding ${unconfirmed.size} unconfirmed transaction(s) to new block")
          Block.buildAndSign(version.toByte, currentTime, referencedBlockInfo.blockId, consensusData, unconfirmed, account, features)
            .left.map(l => l.err)
        }
      } yield block)
    }
>>>>>>> d35f7167
  }.delayExecution(delay)


  private def generateOneMicroBlockTask(account: PrivateKeyAccount, accumulatedBlock: Block): Task[Either[ValidationError, Option[Block]]] = Task {
    log.trace(s"Generating microblock for $account")
    val pc = allChannels.size()
    lazy val unconfirmed = measureLog("packing unconfirmed transactions for microblock") {
      utx.packUnconfirmed(settings.minerSettings.maxTransactionsInMicroBlock, sortInBlock = false)
    }
    if (pc < minerSettings.quorum) {
      log.trace(s"Quorum not available ($pc/${minerSettings.quorum}, not forging microblock with ${account.address}")
      Right(None)
    }
    else if (unconfirmed.isEmpty) {
      log.trace("skipping microBlock because no txs in utx pool")
      Right(None)
    }
    else {
      log.trace(s"Accumulated ${unconfirmed.size} txs for microblock")
      val start = System.currentTimeMillis()
      val block = for {
        signedBlock <- Block.buildAndSignV3(
          timestamp = accumulatedBlock.timestamp,
          reference = accumulatedBlock.reference,
          consensusData = accumulatedBlock.consensusData,
          transactionData = accumulatedBlock.transactionData ++ unconfirmed,
          signer = account,
          featureVotes = accumulatedBlock.featureVotes
        )
        microBlock <- MicroBlock.buildAndSign(account, unconfirmed, accumulatedBlock.signerData.signature, signedBlock.signerData.signature)
        _ = microBlockBuildTimeStats.safeRecord(System.currentTimeMillis() - start)
        _ <- Coordinator.processMicroBlock(checkpoint, history, blockchainUpdater, utx)(microBlock)
      } yield {
        BlockStats.mined(microBlock)
        log.trace(s"MicroBlock(id=${trim(microBlock.uniqueId)}) has been mined for $account}")
        allChannels.broadcast(MicroBlockInv(account, microBlock.totalResBlockSig, microBlock.prevResBlockSig))
        Some(signedBlock)
      }
      block.left.map { err =>
        log.trace(s"MicroBlock has NOT been mined for $account} because $err")
        err
      }
    }
  }.delayExecution(minerSettings.microBlockInterval)

  private def generateMicroBlockSequence(account: PrivateKeyAccount, accumulatedBlock: Block): Task[Unit] =
    generateOneMicroBlockTask(account, accumulatedBlock).flatMap {
      case Left(err) => Task(log.warn("Error mining MicroBlock: " + err.toString))
      case Right(maybeNewTotal) => generateMicroBlockSequence(account, maybeNewTotal.getOrElse(accumulatedBlock))
    }

  private def generateBlockTask(account: PrivateKeyAccount): Task[Unit] = history.read { implicit l =>
    val height = history.height()
    val lastBlock = history.lastBlock.get
    (for {
      _ <- checkAge(height, history.lastBlockTimestamp().get)
      ts <- nextBlockGenerationTime(height, stateReader, blockchainSettings.functionalitySettings, lastBlock, account, featureProvider)
      offset = calcOffset(timeService, ts, minerSettings.minimalBlockGenerationOffset)
      balance <- generatingBalance(stateReader, blockchainSettings.functionalitySettings, account, height).toEither.left.map(er => GenericError(er.getMessage))
    } yield (offset, balance)) match {
      case Right((offset, balance)) =>
        log.debug(s"Next attempt for acc=$account in $offset")
        nextBlockGenerationTimes += account.toAddress -> (System.currentTimeMillis() + offset.toMillis)
        generateOneBlockTask(account, balance)(offset).flatMap {
          case Right(block) => Task.now {
            processBlock(block, true) match {
              case Left(err) => log.warn("Error mining Block: " + err.toString)
              case Right(Some(score)) =>
                allChannels.broadcast(BlockForged(block))
                allChannels.broadcast(LocalScoreChanged(score))
                scheduleMining()
                if (ngEnabled)
                  startMicroBlockMining(account, block)
              case Right(None) => log.warn("Newly created block has already been appended, should not happen")
            }
          }
          case Left(err) =>
            log.debug(s"No block generated because $err, retrying")
            generateBlockTask(account)
        }
      case Left(err) =>
        log.debug(s"Not scheduling block mining because $err")
        Task.unit
    }
  }


  def scheduleMining(): Unit = {
    Miner.blockMiningStarted.increment()
    scheduledAttempts := CompositeCancelable.fromSet(
      wallet.privateKeyAccounts().map(generateBlockTask).map(_.runAsync).toSet)
    microBlockAttempt := SerialCancelable()
  }

  private def startMicroBlockMining(account: PrivateKeyAccount, lastBlock: Block): Unit = {
    Miner.microMiningStarted.increment()
    microBlockAttempt := generateMicroBlockSequence(account, lastBlock).runAsync
    log.trace(s"MicroBlock mining scheduled for $account")
  }
}

object Miner {
  val blockMiningStarted = Kamon.metrics.counter("block-mining-started")
  val microMiningStarted = Kamon.metrics.counter("micro-mining-started")

  val MaxTransactionsPerMicroblock: Int = 5000
  val ClassicAmountOfTxsInBlock: Int = 100

  val Disabled = new Miner with MinerDebugInfo {
    override def scheduleMining(): Unit = ()

    override def collectNextBlockGenerationTimes: List[(Address, Long)] = List.empty
  }

  def calcOffset(timeService: Time, calculatedTimestamp: Long, minimalBlockGenerationOffset: FiniteDuration): FiniteDuration = {
    val calculatedGenerationTimestamp = (Math.ceil(calculatedTimestamp / 1000.0) * 1000).toLong
    val calculatedOffset = calculatedGenerationTimestamp - timeService.correctedTime()
    Math.max(minimalBlockGenerationOffset.toMillis, calculatedOffset).millis
  }
}<|MERGE_RESOLUTION|>--- conflicted
+++ resolved
@@ -77,44 +77,6 @@
       s"BlockChain is too old (last block timestamp is $parentTimestamp generated $blockAge ago)"
     ))
 
-<<<<<<< HEAD
-  private def ngEnabled : Boolean = featureProvider.featureActivationHeight(BlockchainFeatures.NG.id).exists(history.height > _ + 1)
-
-  private def generateOneBlockTask(version: Int, account: PrivateKeyAccount, parentHeight: Int,
-                                   greatGrandParent: Option[Block], balance: Long)(delay: FiniteDuration): Task[Either[String, Block]] = Task {
-    // should take last block right at the time of mining since microblocks might have been added
-    val referencedBlockInfo = history.bestLastBlockInfo(System.currentTimeMillis() - minMicroBlockDurationMills).get
-    val pc = allChannels.size()
-    lazy val currentTime = timeService.correctedTime()
-    lazy val h = calcHit(referencedBlockInfo.consensus, account)
-    lazy val t = calcTarget(referencedBlockInfo.timestamp, referencedBlockInfo.consensus.baseTarget, currentTime, balance)
-    measureSuccessful(blockBuildTimeStats, for {
-      _ <- Either.cond(pc >= minerSettings.quorum, (), s"Quorum not available ($pc/${minerSettings.quorum}, not forging block with ${account.address}")
-      _ <- Either.cond(h < t, (), s"${System.currentTimeMillis()}: Hit $h was NOT less than target $t, not forging block with ${account.address}")
-      _ = log.debug(s"Forging with ${account.address}, H $h < T $t, balance $balance, prev block ${referencedBlockInfo.blockId}")
-      _ = log.debug(s"Previous block ID ${referencedBlockInfo.blockId} at $parentHeight with target ${referencedBlockInfo.consensus.baseTarget}")
-      block <- {
-        val avgBlockDelay = blockchainSettings.genesisSettings.averageBlockDelay
-        val btg = calcBaseTarget(avgBlockDelay, parentHeight, referencedBlockInfo.consensus.baseTarget, referencedBlockInfo.timestamp, greatGrandParent.map(_.timestamp), currentTime)
-        val gs = calcGeneratorSignature(referencedBlockInfo.consensus, account)
-        val consensusData = NxtLikeConsensusBlockData(btg, ByteStr(gs))
-        val sortInBlock = history.height() <= blockchainSettings.functionalitySettings.dontRequireSortedTransactionsAfter
-        val txAmount = if (ngEnabled) minerSettings.maxTransactionsInKeyBlock else ClassicAmountOfTxsInBlock
-        val unconfirmed = utx.packUnconfirmed(txAmount, sortInBlock)
-
-        log.debug(s"Adding ${unconfirmed.size} unconfirmed transaction(s) to new block")
-
-        (if(version > 2){
-          Block.buildAndSignV3(currentTime, referencedBlockInfo.blockId, consensusData, unconfirmed, account,
-            settings.featuresSettings.supported
-              .filter(featureProvider.featureStatus(_, parentHeight) == BlockchainFeatureStatus.Undefined)
-              .toSet.intersect(BlockchainFeatures.implemented))
-        } else {
-          Block.buildAndSign(version.toByte, currentTime, referencedBlockInfo.blockId, consensusData, unconfirmed, account)
-        }).left.map(l => l.err)
-      }
-    } yield block)
-=======
   private def ngEnabled: Boolean = featureProvider.featureActivationHeight(BlockchainFeatures.NG.id).exists(history.height > _ + 1)
 
   private def generateOneBlockTask(account: PrivateKeyAccount, balance: Long)(delay: FiniteDuration): Task[Either[String, Block]] = Task {
@@ -143,19 +105,20 @@
           val txAmount = if (ngEnabled) minerSettings.maxTransactionsInKeyBlock else ClassicAmountOfTxsInBlock
           val unconfirmed = utx.packUnconfirmed(txAmount, sortInBlock)
 
-          val features = if(version > 2) settings.featuresSettings.supported
-            .filter(featureProvider.featureStatus(_, height) == BlockchainFeatureStatus.Undefined)
-            .toSet.intersect(BlockchainFeatures.implemented) else Set.empty[Short]
-
           log.debug(s"Adding ${unconfirmed.size} unconfirmed transaction(s) to new block")
-          Block.buildAndSign(version.toByte, currentTime, referencedBlockInfo.blockId, consensusData, unconfirmed, account, features)
-            .left.map(l => l.err)
+
+          (if(version > 2){
+            Block.buildAndSignV3(currentTime, referencedBlockInfo.blockId, consensusData, unconfirmed, account,
+              settings.featuresSettings.supported
+                .filter(featureProvider.featureStatus(_, height) == BlockchainFeatureStatus.Undefined)
+                .toSet.intersect(BlockchainFeatures.implemented))
+          } else {
+            Block.buildAndSign(version.toByte, currentTime, referencedBlockInfo.blockId, consensusData, unconfirmed, account)
+          }).left.map(l => l.err)
         }
       } yield block)
     }
->>>>>>> d35f7167
   }.delayExecution(delay)
-
 
   private def generateOneMicroBlockTask(account: PrivateKeyAccount, accumulatedBlock: Block): Task[Either[ValidationError, Option[Block]]] = Task {
     log.trace(s"Generating microblock for $account")
@@ -240,7 +203,6 @@
     }
   }
 
-
   def scheduleMining(): Unit = {
     Miner.blockMiningStarted.increment()
     scheduledAttempts := CompositeCancelable.fromSet(
