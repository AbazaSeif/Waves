--- conflicted
+++ resolved
@@ -10,7 +10,7 @@
 
 import scala.concurrent.duration._
 
-case class FunctionalitySettings private(featureCheckBlocksPeriod: Int,
+case class FunctionalitySettings(featureCheckBlocksPeriod: Int,
                                  blocksForFeatureActivation: Int,
                                  allowTemporaryNegativeUntil: Long,
                                  allowInvalidPaymentTransactionsByTimestamp: Long,
@@ -28,14 +28,11 @@
                                  allowMultipleLeaseCancelTransactionUntilTimestamp: Long,
                                  resetEffectiveBalancesAtHeight: Long,
                                  allowLeasedBalanceTransferUntil: Long,
-<<<<<<< HEAD
-                                 enableMicroblocksAfterHeight: Long)
-=======
-                                 blockVersion3After: Long) {
+                                 blockVersion3After: Long,
+                                 enableMicroblocksAfterHeight: Long) {
   require(featureCheckBlocksPeriod > 0, "featureCheckBlocksPeriod must be greater than 0")
   require((blocksForFeatureActivation > 0) && (blocksForFeatureActivation <= featureCheckBlocksPeriod), s"blocksForFeatureActivation must be in range 1 to $featureCheckBlocksPeriod")
 }
->>>>>>> 955cb604
 
 object FunctionalitySettings {
   val MAINNET = apply(
@@ -57,12 +54,8 @@
     allowMultipleLeaseCancelTransactionUntilTimestamp = 1492768800000L,
     resetEffectiveBalancesAtHeight = 462000,
     allowLeasedBalanceTransferUntil = Long.MaxValue,
-<<<<<<< HEAD
-    enableMicroblocksAfterHeight = Long.MaxValue
-  )
-=======
-    blockVersion3After = Long.MaxValue)
->>>>>>> 955cb604
+    blockVersion3After = Long.MaxValue,
+    enableMicroblocksAfterHeight = Long.MaxValue)
 
   val TESTNET = apply(
     featureCheckBlocksPeriod = 10000,
@@ -83,12 +76,9 @@
     allowMultipleLeaseCancelTransactionUntilTimestamp = 1492560000000L,
     resetEffectiveBalancesAtHeight = 51500,
     allowLeasedBalanceTransferUntil = 1495238400000L,
-<<<<<<< HEAD
+    blockVersion3After = Long.MaxValue,
     enableMicroblocksAfterHeight = Long.MaxValue)
-=======
-    blockVersion3After = Long.MaxValue)
 
->>>>>>> 955cb604
 
   val configPath = "waves.blockchain.custom.functionality"
 }
