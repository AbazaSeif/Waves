--- conflicted
+++ resolved
@@ -22,11 +22,7 @@
 import io.netty.channel.Channel
 import io.netty.channel.group.DefaultChannelGroup
 import io.netty.util.concurrent.GlobalEventExecutor
-<<<<<<< HEAD
 import scorex.account.{Address, AddressScheme}
-=======
-import scorex.account.AddressScheme
->>>>>>> ba503068
 import scorex.api.http._
 import scorex.api.http.alias.{AliasApiRoute, AliasBroadcastApiRoute}
 import scorex.api.http.assets.{AssetsApiRoute, AssetsBroadcastApiRoute}
@@ -69,7 +65,6 @@
     val utxStorage = new UtxPool(allChannels,
       time, stateReader, feeCalculator, settings.blockchainSettings.functionalitySettings, settings.utxSettings)
 
-<<<<<<< HEAD
     val blockchainReadiness = new AtomicBoolean(false)
 
     val miner = new Miner(allChannels, blockchainReadiness, blockchainUpdater, checkpointService,
@@ -79,20 +74,6 @@
       history, utxStorage, peerDatabase, allChannels, establishedConnections, blockchainReadiness)
 
     miner.lastBlockChanged()
-=======
-    val network = new NetworkServer(
-      settings,
-      history,
-      checkpoints,
-      blockchainUpdater,
-      time,
-      stateReader,
-      utxStorage,
-      peerDatabase,
-      wallet,
-      allChannels,
-      establishedConnections)
->>>>>>> ba503068
 
     val apiRoutes = Seq(
       BlocksApiRoute(settings.restAPISettings, settings.checkpointsSettings, history, allChannels, checkpointService, blockchainUpdater),
@@ -103,12 +84,7 @@
       UtilsApiRoute(settings.restAPISettings),
       PeersApiRoute(settings.restAPISettings, network.connect, peerDatabase, establishedConnections),
       AddressApiRoute(settings.restAPISettings, wallet, stateReader, settings.blockchainSettings.functionalitySettings),
-<<<<<<< HEAD
       DebugApiRoute(settings.restAPISettings, wallet, stateReader, history, peerDatabase, establishedConnections, blockchainUpdater, allChannels),
-=======
-      DebugApiRoute(settings.restAPISettings, wallet, stateReader, history, peerDatabase, establishedConnections,
-        network.localClientChannel),
->>>>>>> ba503068
       WavesApiRoute(settings.restAPISettings, wallet, utxStorage, time),
       AssetsApiRoute(settings.restAPISettings, wallet, utxStorage, stateReader, time),
       NodeApiRoute(settings.restAPISettings, () => this.shutdown()),
@@ -270,15 +246,4 @@
       new Application(actorSystem, settings).run()
     }
   }
-<<<<<<< HEAD
-
-  def genesisTransactions(gs: GenesisSettings): Seq[GenesisTransaction] = {
-    gs.transactions.map { ts =>
-      val acc = Address.fromString(ts.recipient).right.get
-      GenesisTransaction.create(acc, ts.amount, gs.transactionsTimestamp).right.get
-    }
-  }
-
-=======
->>>>>>> ba503068
 }