package com.wavesplatform.matcher.market

import com.wavesplatform.UtxPool
import com.wavesplatform.matcher.model._
import com.wavesplatform.matcher.{MatcherSettings, MatcherTestData}
import com.wavesplatform.settings.{Constants, WalletSettings}
import com.wavesplatform.state2.reader.StateReader
import com.wavesplatform.state2.{AssetInfo, ByteStr, LeaseInfo, Portfolio}
import org.h2.mvstore.MVStore
import org.scalamock.scalatest.PathMockFactory
import org.scalatest._
import org.scalatest.prop.PropertyChecks
import scorex.account.{PrivateKeyAccount, PublicKeyAccount}
import scorex.transaction.ValidationError
import scorex.transaction.assets.IssueTransaction
import scorex.transaction.assets.exchange.{AssetPair, Order}
import scorex.wallet.Wallet

class OrderValidatorSpecification extends WordSpec
  with PropertyChecks
  with Matchers
  with MatcherTestData
  with BeforeAndAfterAll
  with BeforeAndAfterEach
  with PathMockFactory {

  var storage = new OrderHistoryStorage(new MVStore.Builder().open())
  var oh = OrderHistoryImpl(storage)

  val utxPool: UtxPool = stub[UtxPool]

  val ss: StateReader = stub[StateReader]
  (ss.assetInfo _).when(*).returns(Some(AssetInfo(true, 10000000000L)))
  val i1: IssueTransaction = IssueTransaction.create(PrivateKeyAccount(Array.empty), "WBTC".getBytes(), Array.empty, 10000000000L, 8.toByte, true, 100000L, 10000L).right.get
  (ss.transactionInfo _).when(*).returns(Some((1, i1)))

  val s: MatcherSettings = matcherSettings.copy(account = MatcherAccount.address)
  val w = Wallet(WalletSettings(None, "matcher", Some(WalletSeed)))
  val acc: Option[PrivateKeyAccount] = w.generateNewAccount()

  val matcherPubKey: PublicKeyAccount = w.findWallet(s.account).right.get

  private var ov = new OrderValidator {
    override val orderHistory: OrderHistory = oh
    override val utxPool: UtxPool = stub[UtxPool]
    override val settings: MatcherSettings = s
    override val wallet: Wallet = w
  }

  override protected def beforeEach(): Unit = {
    storage = new OrderHistoryStorage(new MVStore.Builder().open())
    ov = new OrderValidator {
      override val orderHistory: OrderHistory = oh
      override val utxPool: UtxPool = stub[UtxPool]
      override val settings: MatcherSettings = s
      override val wallet: Wallet = w
    }
  }

  val wbtc = ByteStr("WBTC".getBytes)
  val pairWavesBtc = AssetPair(None, Some(wbtc))

  "OrderValidator" should {
    "allows buy WAVES for BTC without balance for order fee" in {
      validateNewOrderTest(Portfolio(0, LeaseInfo.empty, Map(
        wbtc -> 10 * Constants.UnitsInWave
      ))) shouldBe an[Right[_, _]]
    }

<<<<<<< HEAD
    "Allows buy WAVES for BTC without balance for order fee" ignore {
      (ss.accountPortfolio _).when(*).returns(Portfolio(0, LeaseInfo.empty, Map(
        wbtc -> 10*Constants.UnitsInWave
      )))

      val o = buy(pairWavesBtc, 0.0022, 100*Constants.UnitsInWave, matcherFee = Some((0.003*Constants.UnitsInWave).toLong))
      ov.validateNewOrder(o) shouldBe an[Right[_, _]]
=======
    "does not allow buy WAVES for BTC when assets number is negative" in {
      validateNewOrderTest(Portfolio(0, LeaseInfo.empty, Map(
        wbtc -> -10 * Constants.UnitsInWave
      ))) shouldBe a[Left[_, _]]
>>>>>>> 0c1c6725
    }
  }

  private def validateNewOrderTest(expectedPortfolio: Portfolio): Either[ValidationError.GenericError, Order] = {
    (ov.utxPool.portfolio _).when(*).returns(expectedPortfolio)
    val o = buy(
      pair = pairWavesBtc,
      price = 0.0022,
      amount = 100 * Constants.UnitsInWave,
      matcherFee = Some((0.003 * Constants.UnitsInWave).toLong)
    )
    ov.validateNewOrder(o)
  }
}<|MERGE_RESOLUTION|>--- conflicted
+++ resolved
@@ -61,26 +61,16 @@
   val pairWavesBtc = AssetPair(None, Some(wbtc))
 
   "OrderValidator" should {
-    "allows buy WAVES for BTC without balance for order fee" in {
+    "allows buy WAVES for BTC without balance for order fee" ignore {
       validateNewOrderTest(Portfolio(0, LeaseInfo.empty, Map(
         wbtc -> 10 * Constants.UnitsInWave
       ))) shouldBe an[Right[_, _]]
     }
 
-<<<<<<< HEAD
-    "Allows buy WAVES for BTC without balance for order fee" ignore {
-      (ss.accountPortfolio _).when(*).returns(Portfolio(0, LeaseInfo.empty, Map(
-        wbtc -> 10*Constants.UnitsInWave
-      )))
-
-      val o = buy(pairWavesBtc, 0.0022, 100*Constants.UnitsInWave, matcherFee = Some((0.003*Constants.UnitsInWave).toLong))
-      ov.validateNewOrder(o) shouldBe an[Right[_, _]]
-=======
-    "does not allow buy WAVES for BTC when assets number is negative" in {
+    "does not allow buy WAVES for BTC when assets number is negative" ignore {
       validateNewOrderTest(Portfolio(0, LeaseInfo.empty, Map(
         wbtc -> -10 * Constants.UnitsInWave
       ))) shouldBe a[Left[_, _]]
->>>>>>> 0c1c6725
     }
   }
 
