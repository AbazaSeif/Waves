--- conflicted
+++ resolved
@@ -1,10 +1,5 @@
 package com.wavesplatform.settings
 
-<<<<<<< HEAD
-import java.time.Duration
-
-=======
->>>>>>> ba503068
 import com.typesafe.config.ConfigFactory
 import net.ceedubs.ficus.Ficus._
 import net.ceedubs.ficus.readers.ArbitraryTypeReader._
@@ -23,10 +18,6 @@
         |}""".stripMargin).resolve()
     val settings = config.as[UtxSettings]("waves.utx")
     settings.maxSize should be(100)
-<<<<<<< HEAD
-    settings.maxTransactionAge.toMillis shouldBe Duration.ofMinutes(100).toMillis
-=======
     settings.maxTransactionAge shouldBe 100.minutes
->>>>>>> ba503068
   }
 }