import sbt._
import Keys._

object ScorexBuild extends Build {

  lazy val buildSettings = Seq(
    organization := "org.consensusresearch",
<<<<<<< HEAD
    version := "1.0.4",
=======
    version := "1.1.0-SNAPSHOT",
>>>>>>> 360ac9de
    scalaVersion := "2.11.7"
  )

  def subModule(id: String): Project = Project(id = id, base = file(s"scorex-$id"))

  lazy val root = Project(id = "scorex", base = file("."))
    .aggregate(basics, transaction, consensus)
    .dependsOn(basics, transaction, consensus)

  lazy val basics = subModule("basics")

  lazy val transaction = subModule("transaction").aggregate(basics).dependsOn(basics)

  lazy val consensus = subModule("consensus").aggregate(basics).dependsOn(basics)
}<|MERGE_RESOLUTION|>--- conflicted
+++ resolved
@@ -5,11 +5,7 @@
 
   lazy val buildSettings = Seq(
     organization := "org.consensusresearch",
-<<<<<<< HEAD
-    version := "1.0.4",
-=======
     version := "1.1.0-SNAPSHOT",
->>>>>>> 360ac9de
     scalaVersion := "2.11.7"
   )
 
